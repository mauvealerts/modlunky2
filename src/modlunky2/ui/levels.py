--- conflicted
+++ resolved
@@ -10,11 +10,7 @@
 from PIL import Image, ImageDraw, ImageEnhance, ImageFont, ImageTk
 
 from modlunky2.constants import BASE_DIR
-<<<<<<< HEAD
 from modlunky2.ui.widgets import LevelsTree, RulesTree, ScrollableFrame, Tab
-=======
-from modlunky2.ui.widgets import ScrollableFrame, Tab, LevelsTree, RulesTree
->>>>>>> ce0e532e
 
 logger = logging.getLogger("modlunky2")
 
@@ -433,11 +429,7 @@
                 row = event.y // row_height
             # If the tile is not filled, create a rectangle
             if self.dual_mode:
-<<<<<<< HEAD
                 if int(col) == int((len(self.tiles[0]) - 1) / 2):
-=======
-                if int(col) == int((len(self.tiles[0])-1)/2):
->>>>>>> ce0e532e
                     print("Middle of dual detected; not tile placed")
                     return
 
@@ -456,13 +448,9 @@
             )
             self.remember_changes()  # remember changes made
 
-<<<<<<< HEAD
         def canvas_click_secondary(
             event, canvas
         ):  # when the level editor grid is clicked
-=======
-        def canvas_click_secondary(event, canvas):  # when the level editor grid is clicked
->>>>>>> ce0e532e
             # Get rectangle diameters
             col_width = self.mag
             row_height = self.mag
@@ -477,11 +465,7 @@
                 row = event.y // row_height
             # If the tile is not filled, create a rectangle
             if self.dual_mode:
-<<<<<<< HEAD
                 if int(col) == int((len(self.tiles[0]) - 1) / 2):
-=======
-                if int(col) == int((len(self.tiles[0])-1)/2):
->>>>>>> ce0e532e
                     print("Middle of dual detected; not tile placed")
                     return
 
@@ -492,13 +476,9 @@
                 image=self.panel_sel_secondary["image"],
                 anchor="nw",
             )
-<<<<<<< HEAD
             self.tiles_meta[row][col] = self.tile_label_secondary["text"].split(" ", 4)[
                 3
             ]
-=======
-            self.tiles_meta[row][col] = self.tile_label_secondary["text"].split(" ", 4)[3]
->>>>>>> ce0e532e
             print(
                 str(self.tiles_meta[row][col])
                 + " replaced with "
@@ -507,7 +487,6 @@
             self.remember_changes()  # remember changes made
 
         self.canvas.bind("<Button-1>", lambda event: canvas_click(event, self.canvas))
-<<<<<<< HEAD
         self.canvas.bind(
             "<B1-Motion>", lambda event: canvas_click(event, self.canvas)
         )  # These second binds are so the user can hold down their mouse button when painting tiles
@@ -517,11 +496,6 @@
         self.canvas.bind(
             "<B3-Motion>", lambda event: canvas_click_secondary(event, self.canvas)
         )  # These second binds are so the user can hold down their mouse button when painting tiles
-=======
-        self.canvas.bind("<B1-Motion>", lambda event: canvas_click(event, self.canvas)) # These second binds are so the user can hold down their mouse button when painting tiles
-        self.canvas.bind("<Button-3>", lambda event: canvas_click_secondary(event, self.canvas))
-        self.canvas.bind("<B3-Motion>", lambda event: canvas_click_secondary(event, self.canvas)) # These second binds are so the user can hold down their mouse button when painting tiles
->>>>>>> ce0e532e
         self.canvas_dual.bind(
             "<Button-1>", lambda event: canvas_click(event, self.canvas_dual)
         )
@@ -581,10 +555,6 @@
         )[0]
         self.panel_sel_secondary["image"] = selected_tile["image"]
         self.tile_label_secondary["text"] = "Secondary Tile: " + selected_tile["text"]
-<<<<<<< HEAD
-=======
-
->>>>>>> ce0e532e
 
     def get_codes_left(self):
         codes = ""
@@ -770,11 +740,7 @@
                 ii = ii + 1
             self.populate_tilecode_pallete()
             new_selection = self.tile_pallete_ref_in_use[0]
-<<<<<<< HEAD
             if str(self.tile_label["text"]).split(" ", 3)[2] == tile_id:
-=======
-            if str(self.tile_label['text']).split(" ", 3)[2]==tile_id:
->>>>>>> ce0e532e
                 self.tile_label["text"] = (
                     "Primary Tile: "
                     + str(new_selection[0]).split(" ", 2)[0]
@@ -782,11 +748,7 @@
                     + str(new_selection[0]).split(" ", 2)[1]
                 )
                 self.panel_sel["image"] = new_selection[1]
-<<<<<<< HEAD
             if str(self.tile_label_secondary["text"]).split(" ", 3)[2] == tile_id:
-=======
-            if str(self.tile_label_secondary['text']).split(" ", 3)[2]==tile_id:
->>>>>>> ce0e532e
                 self.tile_label_secondary["text"] = (
                     "Secondary Tile: "
                     + str(new_selection[0]).split(" ", 2)[0]
@@ -860,11 +822,7 @@
                 ii = ii + 1
             self.populate_tilecode_pallete()
             new_selection = self.tile_pallete_ref_in_use[0]
-<<<<<<< HEAD
             if str(self.tile_label["text"]).split(" ", 3)[2] == tile_id:
-=======
-            if str(self.tile_label['text']).split(" ", 3)[2]==tile_id:
->>>>>>> ce0e532e
                 self.tile_label["text"] = (
                     "Primary Tile: "
                     + str(new_selection[0]).split(" ", 2)[0]
@@ -872,11 +830,7 @@
                     + str(new_selection[0]).split(" ", 2)[1]
                 )
                 self.panel_sel["image"] = new_selection[1]
-<<<<<<< HEAD
             if str(self.tile_label_secondary["text"]).split(" ", 3)[2] == tile_id:
-=======
-            if str(self.tile_label_secondary['text']).split(" ", 3)[2]==tile_id:
->>>>>>> ce0e532e
                 self.tile_label_secondary["text"] = (
                     "Secondary Tile: "
                     + str(new_selection[0]).split(" ", 2)[0]
@@ -895,11 +849,7 @@
 
         tile = str(tile.split(" ", 3)[0])
         alt_tile = str(alt_tile.split(" ", 3)[0])  # isolates the id
-<<<<<<< HEAD
         new_tile_code = r"\?" + tile
-=======
-        new_tile_code = "\?" + tile
->>>>>>> ce0e532e
 
         tile_image = None
         tile_image_alt = None
@@ -947,11 +897,7 @@
             tile_image = self.done
 
         if any(
-<<<<<<< HEAD
             str(new_tile_code + " ") in str(self.g[0].split(" ", 3)[0]) + " "
-=======
-            str(new_tile_code + " ") in str(self.g[0].split(" ", 3)[0])+" "
->>>>>>> ce0e532e
             for self.g in self.tile_pallete_ref_in_use
         ):  # compares tile id to tile ids in pallete list
             tkMessageBox.showinfo("Uh Oh!", "You already have that!")
@@ -979,11 +925,7 @@
             count_col = count_col + 1
 
         ref_tile = []
-<<<<<<< HEAD
         ref_tile.append(r"\?" + new_tile_code + " " + str(usable_code))
-=======
-        ref_tile.append("\?" + new_tile_code + " " + str(usable_code))
->>>>>>> ce0e532e
         ref_tile.append(tile_image)
         self.tile_pallete_ref_in_use.append(ref_tile)
         new_tile = tk.Button(
@@ -996,7 +938,6 @@
             image=tile_image,
         )
         new_tile.grid(row=count_row, column=count_col)
-<<<<<<< HEAD
         new_tile.bind(
             "<Button-1>",
             lambda event, r=count_row, c=count_col: self.tile_pick(event, r, c),
@@ -1007,10 +948,6 @@
                 event, r, c
             ),
         )
-=======
-        new_tile.bind("<Button-1>", lambda event, r=count_row, c=count_col: self.tile_pick(event, r, c))
-        new_tile.bind("<Button-3>", lambda event, r=count_row, c=count_col: self.tile_pick_secondary(event, r, c))
->>>>>>> ce0e532e
         self.get_codes_left()
         self.save_needed = True
 
@@ -1253,14 +1190,7 @@
                                 self.tile_pallete_ref_in_use.append(tile_ref)
                                 self.panel_sel["image"] = tile_image
                                 self.tile_label["text"] = (
-<<<<<<< HEAD
                                     "Primary Tile: " + str(data[0]) + " " + str(data[1])
-=======
-                                    "Primary Tile: "
-                                    + str(data[0])
-                                    + " "
-                                    + str(data[1])
->>>>>>> ce0e532e
                                 )
                                 self.panel_sel_secondary["image"] = tile_image
                                 self.tile_label_secondary["text"] = (
@@ -1537,7 +1467,6 @@
                                     image=tile_image,
                                 )
                                 new_tile.grid(row=count_row, column=count_col)
-<<<<<<< HEAD
                                 new_tile.bind(
                                     "<Button-1>",
                                     lambda event, r=count_row, c=count_col: self.tile_pick(
@@ -1550,10 +1479,6 @@
                                         event, r, c
                                     ),
                                 )
-=======
-                                new_tile.bind("<Button-1>", lambda event, r=count_row, c=count_col: self.tile_pick(event, r, c))
-                                new_tile.bind("<Button-3>", lambda event, r=count_row, c=count_col: self.tile_pick_secondary(event, r, c))
->>>>>>> ce0e532e
                                 count = count + 1
                                 self.count_col = self.count_col + 1
                                 x -= 1
@@ -1691,13 +1616,9 @@
                 if os.path.isdir(self.lvls_path + "/" + "junglearea.lvl"):
                     lines_again = open(self.lvls_path + "/" + "junglearea.lvl")
                 else:
-<<<<<<< HEAD
                     print(
                         "local dependancy lvl not found, attempting load from extracts"
                     )
-=======
-                    print("local dependancy lvl not found, attempting load from extracts")
->>>>>>> ce0e532e
                     lines_again = open(self.extracts_path / "junglearea.lvl")
             else:
                 if os.path.isdir(self.overrides_path / "junglearea.lvl"):
@@ -1714,13 +1635,9 @@
                 if os.path.isdir(self.lvls_path + "/" + "volcanoarea.lvl"):
                     lines_again = open(self.lvls_path + "/" + "volcanoarea.lvl")
                 else:
-<<<<<<< HEAD
                     print(
                         "local dependancy lvl not found, attempting load from extracts"
                     )
-=======
-                    print("local dependancy lvl not found, attempting load from extracts")
->>>>>>> ce0e532e
                     lines_again = open(self.extracts_path / "volcanoarea.lvl")
             else:
                 if os.path.isdir(self.overrides_path / "volcanoarea.lvl"):
@@ -1739,13 +1656,9 @@
                 if os.path.isdir(self.lvls_path + "/" + "babylonarea.lvl"):
                     lines_again = open(self.lvls_path + "/" + "babylonarea.lvl")
                 else:
-<<<<<<< HEAD
                     print(
                         "local dependancy lvl not found, attempting load from extracts"
                     )
-=======
-                    print("local dependancy lvl not found, attempting load from extracts")
->>>>>>> ce0e532e
                     lines_again = open(self.extracts_path / "babylonarea.lvl")
             else:
                 if os.path.isdir(self.overrides_path / "babylonarea.lvl"):
@@ -1762,13 +1675,9 @@
                 if os.path.isdir(self.lvls_path + "/" + "tidepoolarea.lvl"):
                     lines_again = open(self.lvls_path + "/" + "tidepoolarea.lvl")
                 else:
-<<<<<<< HEAD
                     print(
                         "local dependancy lvl not found, attempting load from extracts"
                     )
-=======
-                    print("local dependancy lvl not found, attempting load from extracts")
->>>>>>> ce0e532e
                     lines_again = open(self.extracts_path / "tidepoolarea.lvl")
             else:
                 if os.path.isdir(self.overrides_path / "tidepoolarea.lvl"):
@@ -1781,13 +1690,9 @@
                 if os.path.isdir(self.lvls_path + "/" + "basecamp.lvl"):
                     lines_again = open(self.lvls_path + "/" + "basecamp.lvl")
                 else:
-<<<<<<< HEAD
                     print(
                         "local dependancy lvl not found, attempting load from extracts"
                     )
-=======
-                    print("local dependancy lvl not found, attempting load from extracts")
->>>>>>> ce0e532e
                     lines_again = open(self.extracts_path / "basecamp.lvl")
             else:
                 if os.path.isdir(self.overrides_path / "basecamp.lvl"):
@@ -1802,13 +1707,9 @@
                 if os.path.isdir(self.lvls_path + "/" + "sunkencityarea.lvl"):
                     lines_again = open(self.lvls_path + "/" + "sunkencityarea.lvl")
                 else:
-<<<<<<< HEAD
                     print(
                         "local dependancy lvl not found, attempting load from extracts"
                     )
-=======
-                    print("local dependancy lvl not found, attempting load from extracts")
->>>>>>> ce0e532e
                     lines_again = open(self.extracts_path / "sunkencityarea.lvl")
             else:
                 if os.path.isdir(self.overrides_path / "sunkencityarea.lvl"):
@@ -1825,13 +1726,9 @@
                 if os.path.isdir(self.lvls_path + "/" + "generic.lvl"):
                     lines_again = open(self.lvls_path + "/" + "generic.lvl")
                 else:
-<<<<<<< HEAD
                     print(
                         "local dependancy lvl not found, attempting load from extracts"
                     )
-=======
-                    print("local dependancy lvl not found, attempting load from extracts")
->>>>>>> ce0e532e
                     lines_again = open(self.extracts_path / "generic.lvl")
             else:
                 if os.path.isdir(self.overrides_path / "generic.lvl"):
@@ -1844,12 +1741,7 @@
 
         combo_tile_ids = []
         for tile_info in self.uni_tile_code_list:
-<<<<<<< HEAD
             combo_tile_ids.append(str(tile_info).split(" ", 2)[0].replace(r"\?", ""))
-=======
-            combo_tile_ids.append(str(tile_info).split(" ", 2)[0].replace('\?', ''))
-
->>>>>>> ce0e532e
 
         self.combobox["values"] = sorted(combo_tile_ids, key=str.lower)
         self.combobox_alt["values"] = sorted(combo_tile_ids, key=str.lower)
@@ -1866,13 +1758,8 @@
 
     def _draw_grid(self, cols, rows, canvas, dual):
         # resizes canvas for grids
-<<<<<<< HEAD
         canvas["width"] = (self.mag * cols) - 3
         canvas["height"] = (self.mag * rows) - 3
-=======
-        canvas["width"] = (self.mag * cols)-3
-        canvas["height"] = (self.mag * rows)-3
->>>>>>> ce0e532e
 
         if not dual:  # applies normal bg image settings to main grid
             self.cur_lvl_bg_path = (
@@ -2240,7 +2127,6 @@
                 image=tile_keep[1],
             )
             new_tile.grid(row=count_row, column=count_col)
-<<<<<<< HEAD
             new_tile.bind(
                 "<Button-1>",
                 lambda event, r=count_row, c=count_col: self.tile_pick(event, r, c),
@@ -2251,10 +2137,6 @@
                     event, r, c
                 ),
             )
-=======
-            new_tile.bind("<Button-1>", lambda event, r=count_row, c=count_col: self.tile_pick(event, r, c))
-            new_tile.bind("<Button-3>", lambda event, r=count_row, c=count_col: self.tile_pick_secondary(event, r, c))
->>>>>>> ce0e532e
 
     def go_back(self):
         self.lvl_editor_start_canvas.grid()
